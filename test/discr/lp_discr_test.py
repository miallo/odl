﻿# Copyright 2014, 2015 The ODL development group
#
# This file is part of ODL.
#
# ODL is free software: you can redistribute it and/or modify
# it under the terms of the GNU General Public License as published by
# the Free Software Foundation, either version 3 of the License, or
# (at your option) any later version.
#
# ODL is distributed in the hope that it will be useful,
# but WITHOUT ANY WARRANTY; without even the implied warranty of
# MERCHANTABILITY or FITNESS FOR A PARTICULAR PURPOSE.  See the
# GNU General Public License for more details.
#
# You should have received a copy of the GNU General Public License
# along with ODL.  If not, see <http://www.gnu.org/licenses/>.


# Imports for common Python 2/3 codebase
from __future__ import print_function, division, absolute_import
from future import standard_library
standard_library.install_aliases()

# External module imports
import pytest
import numpy as np

import odl

<<<<<<< HEAD
from odl.util.testutils import (all_almost_equal, all_equal, almost_equal,
=======
from odl.util.testutils import (almost_equal, all_equal, all_almost_equal,
>>>>>>> 62c7353f
                                skip_if_no_cuda)


# TODO: element from function - waiting for vectorization
def _array(fn):
    # Generate numpy vectors, real or complex or int
    if np.issubdtype(fn.dtype, np.floating):
        return np.random.rand(fn.size).astype(fn.dtype, copy=False)
    elif np.issubdtype(fn.dtype, np.integer):
        return np.random.randint(0, 10, fn.size).astype(fn.dtype, copy=False)
    elif np.issubdtype(fn.dtype, np.complexfloating):
        return (np.random.rand(fn.size) +
                1j * np.random.rand(fn.size)).astype(fn.dtype, copy=False)
    else:
        raise TypeError('unable to handle data type {!r}'.format(fn.dtype))


def _element(fn):
    return fn.element(_array(fn))


def _vectors(fn, n=1):
    """Create a list of arrays and vectors in `fn`.

    First arrays, then vectors.
    """
    arrs = [_array(fn) for _ in range(n)]

    # Make Fn vectors
    vecs = [fn.element(arr) for arr in arrs]
    return arrs + vecs

# Pytest fixture


# Simply modify exp_params to modify the fixture
exp_params = [2.0, 1.0, float('inf'), 0.5, 1.5]
exp_ids = [' p = {} '.format(p) for p in exp_params]
exp_fixture = pytest.fixture(scope="module", ids=exp_ids, params=exp_params)


@exp_fixture
def exponent(request):
    return request.param


def test_init(exponent):
    # Validate that the different init patterns work and do not crash.
    space = odl.FunctionSpace(odl.Interval(0, 1))
    grid = odl.uniform_sampling(space.domain, 10)
    rn = odl.Rn(10, exponent=exponent)
    odl.DiscreteLp(space, grid, rn, exponent=exponent)

    # Normal discretization of unit interval with complex
    complex_space = odl.FunctionSpace(odl.Interval(0, 1),
                                      field=odl.ComplexNumbers())
    cn = odl.Cn(10, exponent=exponent)
    odl.DiscreteLp(complex_space, grid, cn, exponent=exponent)

    # Real space should not work with complex
    with pytest.raises(ValueError):
        odl.DiscreteLp(space, grid, cn)

    # Complex space should not work with reals
    with pytest.raises(ValueError):
        odl.DiscreteLp(complex_space, grid, rn)

    # Wrong size of underlying space
    rn_wrong_size = odl.Rn(20)
    with pytest.raises(ValueError):
        odl.DiscreteLp(space, grid, rn_wrong_size)


@skip_if_no_cuda
def test_init_cuda(exponent):
    # Normal discretization of unit interval
    space = odl.FunctionSpace(odl.Interval(0, 1))
    grid = odl.uniform_sampling(space.domain, 10)
    rn = odl.CudaRn(10, exponent=exponent)
    odl.DiscreteLp(space, grid, rn, exponent=exponent)


def test_factory(exponent):
    discr = odl.uniform_discr(0, 1, 10, impl='numpy', exponent=exponent)

    assert isinstance(discr.dspace, odl.Fn)
    assert discr.is_rn
    assert discr.dspace.exponent == exponent

    # Complex
    discr = odl.uniform_discr(0, 1, 10, field=odl.ComplexNumbers(),
                              impl='numpy', exponent=exponent)

    assert isinstance(discr.dspace, odl.Fn)
    assert discr.is_cn
    assert discr.dspace.exponent == exponent


@skip_if_no_cuda
def test_factory_cuda(exponent):
    discr = odl.uniform_discr(0, 1, 10, impl='cuda', exponent=exponent)
    assert isinstance(discr.dspace, odl.CudaFn)
    assert discr.is_rn
    assert discr.dspace.exponent == exponent

    # Cuda currently does not support complex numbers, check error
    with pytest.raises(NotImplementedError):
        odl.uniform_discr(0, 1, 10, impl='cuda',
                          field=odl.ComplexNumbers())


def test_factory_dtypes():
    real_float_dtypes = [np.float32, np.float64]
    nonfloat_dtypes = [np.int8, np.int16, np.int32, np.int64,
                       np.uint8, np.uint16, np.uint32, np.uint64]
    complex_float_dtypes = [np.complex64, np.complex128]

    # Real
    invalid_dtypes = complex_float_dtypes

    for dtype in real_float_dtypes:
        discr = odl.uniform_discr(0, 1, 10, impl='numpy', dtype=dtype,
                                  field=odl.RealNumbers())
        assert isinstance(discr.dspace, odl.Fn)
        assert discr.is_rn

    for dtype in nonfloat_dtypes:
        discr = odl.uniform_discr(0, 1, 10, impl='numpy', dtype=dtype,
                                  field=odl.RealNumbers())
        assert isinstance(discr.dspace, odl.Fn)
        assert discr.dspace.element().space.dtype == dtype

    for dtype in invalid_dtypes:
        with pytest.raises(TypeError):
            odl.uniform_discr(0, 1, 10, impl='numpy', dtype=dtype,
                              field=odl.RealNumbers())

    # Complex
    invalid_dtypes = real_float_dtypes + nonfloat_dtypes

    for dtype in complex_float_dtypes:
        discr = odl.uniform_discr(0, 1, 10, impl='numpy', dtype=dtype,
                                  field=odl.ComplexNumbers())
        assert isinstance(discr.dspace, odl.Fn)
        assert discr.is_cn
        assert discr.dspace.element().space.dtype == dtype

    for dtype in invalid_dtypes:
        with pytest.raises(TypeError):
            odl.uniform_discr(0, 1, 10, impl='numpy', dtype=dtype,
                              field=odl.ComplexNumbers())


@skip_if_no_cuda
def test_factory_dtypes_cuda():
    real_float_dtypes = [np.float32, np.float64]
    nonfloat_dtypes = [np.int8, np.int16, np.int32, np.int64,
                       np.uint8, np.uint16, np.uint32, np.uint64]
    complex_float_dtypes = [np.complex64, np.complex128]

    # Real
    invalid_dtypes = complex_float_dtypes

    for dtype in real_float_dtypes:
        if dtype not in odl.CUDA_DTYPES:
            with pytest.raises(TypeError):
                odl.uniform_discr(0, 1, 10, impl='cuda', dtype=dtype)
        else:
            discr = odl.uniform_discr(0, 1, 10, impl='cuda', dtype=dtype)
            assert isinstance(discr.dspace, odl.CudaFn)
            assert discr.is_rn
            assert discr.dspace.element().space.dtype == dtype

    for dtype in nonfloat_dtypes:
        if dtype not in odl.CUDA_DTYPES:
            with pytest.raises(TypeError):
                odl.uniform_discr(0, 1, 10, impl='cuda', dtype=dtype)
        else:
            discr = odl.uniform_discr(0, 1, 10, impl='cuda', dtype=dtype)
            assert isinstance(discr.dspace, odl.CudaFn)
            assert not discr.is_rn
            assert discr.dspace.element().space.dtype == dtype

    for dtype in invalid_dtypes:
        with pytest.raises(TypeError):
            odl.uniform_discr(0, 1, 10, impl='cuda', dtype=dtype)

    # Complex (not implemented)
    invalid_dtypes = real_float_dtypes + nonfloat_dtypes

    for dtype in complex_float_dtypes:
        with pytest.raises(NotImplementedError):
            odl.uniform_discr(0, 1, 10, impl='cuda', dtype=dtype,
                              field=odl.ComplexNumbers())

    for dtype in invalid_dtypes:
        with pytest.raises(TypeError):
            odl.uniform_discr(0, 1, 10, impl='cuda', dtype=dtype,
                              field=odl.ComplexNumbers())


def test_factory_nd(exponent):
    # 2d
    odl.uniform_discr([0, 0], [1, 1], [5, 5], exponent=exponent)

    # 3d
    odl.uniform_discr([0, 0, 0], [1, 1, 1], [5, 5, 5], exponent=exponent)

    # nd
    odl.uniform_discr([0] * 10, [1] * 10, [5] * 10, exponent=exponent)


def test_element_1d(exponent):
    discr = odl.uniform_discr(0, 1, 3, impl='numpy', exponent=exponent)
    dspace = odl.Rn(3, exponent=exponent, weight=discr.cell_volume)
    vec = discr.element()
    assert isinstance(vec, odl.DiscreteLpVector)
    assert vec.ntuple in dspace


def test_element_2d(exponent):
    discr = odl.uniform_discr([0, 0], [1, 1], [3, 3],
                              impl='numpy', exponent=exponent)
    dspace = odl.Rn(9, exponent=exponent, weight=discr.cell_volume)
    vec = discr.element()
    assert isinstance(vec, odl.DiscreteLpVector)
    assert vec.ntuple in dspace


def test_element_from_array_1d():
    discr = odl.uniform_discr(0, 1, 3, impl='numpy')
    vec = discr.element([1, 2, 3])

    assert isinstance(vec, odl.DiscreteLpVector)
    assert isinstance(vec.ntuple, odl.FnVector)
    assert all_equal(vec.ntuple, [1, 2, 3])


def test_element_from_array_2d():
    # assert orderings work properly with 2d
    discr = odl.uniform_discr([0, 0], [1, 1], [2, 2], impl='numpy', order='C')
    vec = discr.element([[1, 2],
                         [3, 4]])

    assert isinstance(vec, odl.DiscreteLpVector)
    assert isinstance(vec.ntuple, odl.FnVector)

    # Check ordering
    assert all_equal(vec.ntuple, [1, 2, 3, 4])

    # Linear creation works as well
    linear_vec = discr.element([1, 2, 3, 4])
    assert all_equal(vec.ntuple, [1, 2, 3, 4])

    # Fortran order
    discr = odl.uniform_discr([0, 0], [1, 1], (2, 2), impl='numpy', order='F')
    vec = discr.element([[1, 2],
                         [3, 4]])

    # Check ordering
    assert all_equal(vec.ntuple, [1, 3, 2, 4])

    # Linear creation works aswell
    linear_vec = discr.element([1, 2, 3, 4])
    assert all_equal(linear_vec.ntuple, [1, 2, 3, 4])


def test_element_from_array_2d_shape():
    # Verify that the shape is correctly tested for
    discr = odl.uniform_discr([0, 0], [1, 1], [3, 2], impl='numpy', order='C')

    # Correct order
    discr.element([[1, 2],
                   [3, 4],
                   [5, 6]])

    # Wrong order, should throw
    with pytest.raises(ValueError):
        discr.element([[1, 2, 3],
                       [4, 5, 6]])

    # Wrong number of elements, should throw
    with pytest.raises(ValueError):
        discr.element([[1, 2],
                       [3, 4]])


def test_zero():
    discr = odl.uniform_discr(0, 1, 3)
    vec = discr.zero()

    assert isinstance(vec, odl.DiscreteLpVector)
    assert isinstance(vec.ntuple, odl.FnVector)
    assert all_equal(vec, [0, 0, 0])


def test_getitem():
    discr = odl.uniform_discr(0, 1, 3)
    vec = discr.element([1, 2, 3])

    assert all_equal(vec, [1, 2, 3])


def test_getslice():
    discr = odl.uniform_discr(0, 1, 3)
    vec = discr.element([1, 2, 3])

    assert isinstance(vec[:], odl.FnVector)
    assert all_equal(vec[:], [1, 2, 3])

    discr = odl.uniform_discr(0, 1, 3, field=odl.ComplexNumbers())
    vec = discr.element([1 + 2j, 2 - 2j, 3])

    assert isinstance(vec[:], odl.FnVector)
    assert all_equal(vec[:], [1 + 2j, 2 - 2j, 3])


def test_setitem():
    discr = odl.uniform_discr(0, 1, 3)
    vec = discr.element([1, 2, 3])
    vec[0] = 4
    vec[1] = 5
    vec[2] = 6

    assert all_equal(vec, [4, 5, 6])


def test_setitem_nd():

    # 1D
    discr = odl.uniform_discr(0, 1, 3)
    vec = discr.element([1, 2, 3])

    vec[:] = [4, 5, 6]
    assert all_equal(vec, [4, 5, 6])

    vec[:] = np.array([3, 2, 1])
    assert all_equal(vec, [3, 2, 1])

    vec[:] = 0
    assert all_equal(vec, [0, 0, 0])

    vec[:] = [1]
    assert all_equal(vec, [1, 1, 1])

    with pytest.raises(ValueError):
        vec[:] = [0, 0]  # bad shape

    with pytest.raises(ValueError):
        vec[:] = [0, 0, 1, 2]  # bad shape

    # 2D
    discr = odl.uniform_discr([0, 0], [1, 1], [3, 2])

    vec = discr.element([[1, 2],
                         [3, 4],
                         [5, 6]])

    vec[:] = [[-1, -2],
              [-3, -4],
              [-5, -6]]
    assert all_equal(vec, [-1, -2, -3, -4, -5, -6])

    arr = np.arange(6, 12).reshape([3, 2])
    vec[:] = arr
    assert all_equal(vec, np.arange(6, 12))

    vec[:] = 0
    assert all_equal(vec, [0] * 6)

    vec[:] = [1]
    assert all_equal(vec, [1] * 6)

    with pytest.raises(ValueError):
        vec[:] = [0, 0]  # bad shape

    with pytest.raises(ValueError):
        vec[:] = [0, 0, 0]  # bad shape

    with pytest.raises(ValueError):
        vec[:] = np.arange(6)[:, np.newaxis]  # bad shape (6, 1)

    with pytest.raises(ValueError):
        arr = np.arange(6, 12).reshape([3, 2])
        vec[:] = arr.T  # bad shape (2, 3)

    # nD
    shape = (3,) * 3 + (4,) * 3
    discr = odl.uniform_discr([0] * 6, [1] * 6, shape)
    ntotal = np.prod(shape)
    vec = discr.element(np.zeros(shape))

    arr = np.arange(ntotal).reshape(shape)

    vec[:] = arr
    assert all_equal(vec, np.arange(ntotal))

    vec[:] = 0
    assert all_equal(vec, np.zeros(ntotal))

    vec[:] = [1]
    assert all_equal(vec, np.ones(ntotal))

    with pytest.raises(ValueError):
        # Reversed shape -> bad
        vec[:] = np.arange(ntotal).reshape((4,) * 3 + (3,) * 3)


def test_setslice():
    discr = odl.uniform_discr(0, 1, 3)
    vec = discr.element([1, 2, 3])

    vec[:] = [4, 5, 6]
    assert all_equal(vec, [4, 5, 6])


def test_asarray_2d():
    discr_F = odl.uniform_discr([0, 0], [1, 1], [2, 2], order='F')
    vec_F = discr_F.element([[1, 2],
                             [3, 4]])

    # Verify that returned array equals input data
    assert all_equal(vec_F.asarray(), [[1, 2],
                                       [3, 4]])
    # Check order of out array
    assert vec_F.asarray().flags['F_CONTIGUOUS']

    # test out parameter
    out_F = np.asfortranarray(np.empty([2, 2]))
    result_F = vec_F.asarray(out=out_F)
    assert result_F is out_F
    assert all_equal(out_F, [[1, 2],
                             [3, 4]])

    # Try discontinuous
    out_F_wrong = np.asfortranarray(np.empty([2, 2]))[::2, :]
    with pytest.raises(ValueError):
        result_F = vec_F.asarray(out=out_F_wrong)

    # Try wrong shape
    out_F_wrong = np.asfortranarray(np.empty([2, 3]))
    with pytest.raises(ValueError):
        result_F = vec_F.asarray(out=out_F_wrong)

    # Try wrong order
    out_F_wrong = np.empty([2, 2])
    with pytest.raises(ValueError):
        vec_F.asarray(out=out_F_wrong)

    # Also check with C ordering
    discr_C = odl.uniform_discr([0, 0], [1, 1], (2, 2), order='C')
    vec_C = discr_C.element([[1, 2],
                             [3, 4]])

    # Verify that returned array equals input data
    assert all_equal(vec_C.asarray(), [[1, 2],
                                       [3, 4]])

    # Check order of out array
    assert vec_C.asarray().flags['C_CONTIGUOUS']

    # test out parameter
    out_C = np.empty([2, 2])
    result_C = vec_C.asarray(out=out_C)
    assert result_C is out_C
    assert all_equal(out_C, [[1, 2],
                             [3, 4]])

    # Try discontinuous
    out_C_wrong = np.empty([4, 2])[::2, :]
    with pytest.raises(ValueError):
        result_C = vec_C.asarray(out=out_C_wrong)

    # Try wrong shape
    out_C_wrong = np.empty([2, 3])
    with pytest.raises(ValueError):
        result_C = vec_C.asarray(out=out_C_wrong)

    # Try wrong order
    out_C_wrong = np.asfortranarray(np.empty([2, 2]))
    with pytest.raises(ValueError):
        vec_C.asarray(out=out_C_wrong)


def test_transpose():
    discr = odl.uniform_discr([0, 0], [1, 1], [2, 2], order='F')
    x = discr.element([[1, 2], [3, 4]])
    y = discr.element([[5, 6], [7, 8]])

    assert isinstance(x.T, odl.Operator)
    assert x.T.is_linear

    assert x.T(y) == x.inner(y)
    assert x.T.T == x
    assert all_equal(x.T.adjoint(1.0), x)


def test_cell_size():
    # Non-degenerated case, should be same as grid stride
    discr = odl.uniform_discr([0, 0], [1, 1], [2, 2])
    vec = discr.element()

    assert all_equal(discr.cell_size, [0.5] * 2)
    assert all_equal(vec.cell_size, [0.5] * 2)

    # Degenerated case, uses interval size in 1-point dimensions
    discr = odl.uniform_discr([0, 0], [1, 1], [2, 1])
    vec = discr.element()

    assert all_equal(discr.cell_size, [0.5, 1])
    assert all_equal(vec.cell_size, [0.5, 1])


def test_cell_volume():
    # Non-degenerated case
    discr = odl.uniform_discr([0, 0], [1, 1], [2, 2])
    vec = discr.element()

    assert discr.cell_volume == 0.25
    assert vec.cell_volume == 0.25

    # Degenerated case, uses interval size in 1-point dimensions
    discr = odl.uniform_discr([0, 0], [1, 1], [2, 1])
    vec = discr.element()

    assert discr.cell_volume == 0.5
    assert vec.cell_volume == 0.5


def _impl_test_ufuncs(fn, name, n_args, n_out):
    # Get the ufunc from numpy as reference
    ufunc = getattr(np, name)

    # Create some data
    data = _vectors(fn, n_args + n_out)
    in_arrays = data[:n_args]
    out_arrays = data[n_args:n_args + n_out]
    data_vector = data[n_args + n_out]
    in_vectors = data[1 + n_args + n_out:2 * n_args + n_out]
    out_vectors = data[2 * n_args + n_out:]

    # Verify type
    assert isinstance(data_vector.ufunc,
                      odl.util.ufuncs.DiscreteLpUFuncs)

    # Out of place:
    np_result = ufunc(*in_arrays)
    vec_fun = getattr(data_vector.ufunc, name)
    odl_result = vec_fun(*in_vectors)
    assert all_almost_equal(np_result, odl_result)

    # Test type of output
    if n_out == 1:
        assert isinstance(odl_result, fn.element_type)
    elif n_out > 1:
        for i in range(n_out):
            assert isinstance(odl_result[i], fn.element_type)

    # In place:
    np_result = ufunc(*(in_arrays + out_arrays))
    vec_fun = getattr(data_vector.ufunc, name)
    odl_result = vec_fun(*(in_vectors + out_vectors))
    assert all_almost_equal(np_result, odl_result)

    # Test inplace actually holds:
    if n_out == 1:
        assert odl_result is out_vectors[0]
    elif n_out > 1:
        for i in range(n_out):
            assert odl_result[i] is out_vectors[i]

    # Test out of place with np data
    np_result = ufunc(*in_arrays)
    vec_fun = getattr(data_vector.ufunc, name)
    odl_result = vec_fun(*in_arrays[1:])
    assert all_almost_equal(np_result, odl_result)

    # Test type of output
    if n_out == 1:
        assert isinstance(odl_result, fn.element_type)
    elif n_out > 1:
        for i in range(n_out):
            assert isinstance(odl_result[i], fn.element_type)


def test_ufuncs():
    # Cannot use fixture due to bug in pytest
    spaces = [odl.uniform_discr([0, 0], [1, 1], [2, 2])]

    if odl.CUDA_AVAILABLE:
        spaces += [odl.uniform_discr([0, 0], [1, 1], [2, 2], impl='cuda')]

    for fn in spaces:
        for name, n_args, n_out, _ in odl.util.ufuncs.UFUNCS:
            if (np.issubsctype(fn.dtype, np.floating) and
                    name in ['bitwise_and',
                             'bitwise_or',
                             'bitwise_xor',
                             'invert',
                             'left_shift',
                             'right_shift']):
                # Skip integer only methods if floating point type
                continue
            yield _impl_test_ufuncs, fn, name, n_args, n_out


def _impl_test_reduction(fn, name):
    ufunc = getattr(np, name)

    # Create some data
    x_arr, x = _vectors(fn, 1)

    assert almost_equal(ufunc(x_arr), getattr(x.ufunc, name)())


def test_reductions():
    spaces = [odl.uniform_discr([0, 0], [1, 1], [2, 2])]

    if odl.CUDA_AVAILABLE:
        spaces += [odl.uniform_discr([0, 0], [1, 1], [2, 2], impl='cuda')]

    for fn in spaces:
        for name, _ in odl.util.ufuncs.REDUCTIONS:
            yield _impl_test_reduction, fn, name


def test_norm_interval(exponent):
    # Test the function f(x) = x^2 on the interval (0, 1). Its
    # L^p-norm is (1 + 2*p)^(-1/p) for finite p and 1 for p=inf
    p = exponent
    fspace = odl.FunctionSpace(odl.Interval(0, 1))
    lpdiscr = odl.uniform_discr_fromspace(fspace, 10, exponent=p)

    testfunc = fspace.element(lambda x: x ** 2)
    discr_testfunc = lpdiscr.element(testfunc)

    if p == float('inf'):
        assert discr_testfunc.norm() <= 1  # Max at boundary not hit
    else:
        true_norm = (1 + 2 * p) ** (-1 / p)
        assert almost_equal(discr_testfunc.norm(), true_norm, places=2)


def test_norm_rectangle(exponent):
    # Test the function f(x) = x_0^2 * x_1^3 on (0, 1) x (-1, 1). Its
    # L^p-norm is ((1 + 2*p) * (1 + 3 * p) / 2)^(-1/p) for finite p
    # and 1 for p=inf
    p = exponent
    fspace = odl.FunctionSpace(odl.Rectangle([0, -1], [1, 1]))
    lpdiscr = odl.uniform_discr_fromspace(fspace, (20, 30), exponent=p)

    testfunc = fspace.element(lambda x: x[0] ** 2 * x[1] ** 3)
    discr_testfunc = lpdiscr.element(testfunc)

    if p == float('inf'):
        assert discr_testfunc.norm() <= 1  # Max at boundary not hit
    else:
        true_norm = ((1 + 2 * p) * (1 + 3 * p) / 2) ** (-1 / p)
        assert almost_equal(discr_testfunc.norm(), true_norm, places=2)


if __name__ == '__main__':
    pytest.main(str(__file__.replace('\\', '/')) + ' -v')<|MERGE_RESOLUTION|>--- conflicted
+++ resolved
@@ -25,13 +25,9 @@
 import pytest
 import numpy as np
 
+# Internal
 import odl
-
-<<<<<<< HEAD
-from odl.util.testutils import (all_almost_equal, all_equal, almost_equal,
-=======
 from odl.util.testutils import (almost_equal, all_equal, all_almost_equal,
->>>>>>> 62c7353f
                                 skip_if_no_cuda)
 
 
