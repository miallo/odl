--- conflicted
+++ resolved
@@ -40,27 +40,23 @@
     """
 
     def __init__(self, matrix, domain=None, range=None):
-        self.domain = (EuclideanSpace(matrix.shape[1])
+        self._domain = (EuclideanSpace(matrix.shape[1])
                         if domain is None else domain)
-        self.range = (EuclideanSpace(matrix.shape[0])
+        self._range = (EuclideanSpace(matrix.shape[0])
                        if range is None else range)
         self.matrix = matrix
 
     def _apply(self, rhs, out):
-<<<<<<< HEAD
         out.data[:] = np.dot(self.matrix, rhs.data)
-
-    def _apply_adjoint(self, rhs, out):
-        out.data[:] = np.dot(self.matrix.T, rhs.data)
 
     @property
     def domain(self):
         return self._domain
 
-=======
-        out.values[:] = np.dot(self.matrix, rhs.values)
+    @property
+    def range(self):
+        return self._range
 
->>>>>>> cf894260
     @property
     def adjoint(self):
         return MultiplyOp(self.matrix.T, self.range, self.domain)
