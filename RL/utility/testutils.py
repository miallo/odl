# Copyright 2014, 2015 Holger Kohr, Jonas Adler
#
# This file is part of RL.
#
# RL is free software: you can redistribute it and/or modify
# it under the terms of the GNU General Public License as published by
# the Free Software Foundation, either version 3 of the License, or
# (at your option) any later version.
#
# RL is distributed in the hope that it will be useful,
# but WITHOUT ANY WARRANTY; without even the implied warranty of
# MERCHANTABILITY or FITNESS FOR A PARTICULAR PURPOSE.  See the
# GNU General Public License for more details.
#
# You should have received a copy of the GNU General Public License
# along with RL.  If not, see <http://www.gnu.org/licenses/>.

"""
Utilities for use inside the RL project, not for external use.
"""

# Imports for common Python 2/3 codebase
<<<<<<< HEAD
from __future__ import print_function, unicode_literals, division
from __future__ import absolute_import
try:
    from builtins import object, super
except ImportError:
    from future.builtins import object, super
=======
from __future__ import (print_function, unicode_literals, division,
                        absolute_import)
from builtins import object, super
from future.utils import with_metaclass
>>>>>>> 0ecaed6a
from future import standard_library
from future.utils import with_metaclass

# External module imports
from itertools import zip_longest
import unittest
from time import time

standard_library.install_aliases()


# Todo move
class RLTestCase(unittest.TestCase):
    def assertAlmostEqual(self, f1, f2, *args, **kwargs):
        unittest.TestCase.assertAlmostEqual(self, float(f1), float(f2), *args,
                                            **kwargs)

    def assertAllAlmostEquals(self, iter1, iter2, *args, **kwargs):
        """ Assert thaat all elements in iter1 and iter2 are almost equal.

        The iterators may be nestled lists or warying types

        assertAllAlmostEquals([[1,2],[3,4]],np.array([[1,2],[3,4]]) == True
        """
        # Sentinel object used to check that both iterators are the same length
        differentLengthSentinel = object()

        if iter1 is None and iter2 is None:
            return

        for [i1, i2] in zip_longest(iter1, iter2,
                                    fillvalue=differentLengthSentinel):
            # Verify that none of the lists has ended (then they are not the
            # same size)
            self.assertIsNot(i1, differentLengthSentinel)
            self.assertIsNot(i2, differentLengthSentinel)
            try:
                self.assertAllAlmostEquals(iter(i1), iter(i2), *args, **kwargs)
            except TypeError:
                self.assertAlmostEquals(float(i1), float(i2), *args, **kwargs)


def skip_all_tests(reason=None):
    """ Creates a unittest.TestCase replacement class where all tests are skipped
    """
    if reason is None:
        reason = ''

    class SkipAllTestsMeta(type):
        def __new__(mcs, name, bases, local):
            for attr in local:
                value = local[attr]
                if attr.startswith('test') and callable(value):
                    local[attr] = unittest.skip(reason)(value)
            return super().__new__(mcs, name, bases, local)

    class SkipAllTestCase(with_metaclass(
            SkipAllTestsMeta, unittest.TestCase)):
        pass

    return SkipAllTestCase


class Timer(object):
    """ A timer to be used as:

    with Timer("name"):
        Do stuff

    Prints the time stuff took to execute.
    """
    def __init__(self, name=None):
        self.name = name

    def __enter__(self):
        self.tstart = time()

    def __exit__(self, type, value, traceback):
        if self.name:
            print('[{}] '.format(self.name))
        print('Elapsed: {}'.format(time() - self.tstart))<|MERGE_RESOLUTION|>--- conflicted
+++ resolved
@@ -20,21 +20,12 @@
 """
 
 # Imports for common Python 2/3 codebase
-<<<<<<< HEAD
-from __future__ import print_function, unicode_literals, division
-from __future__ import absolute_import
-try:
-    from builtins import object, super
-except ImportError:
-    from future.builtins import object, super
-=======
+
 from __future__ import (print_function, unicode_literals, division,
                         absolute_import)
 from builtins import object, super
 from future.utils import with_metaclass
->>>>>>> 0ecaed6a
 from future import standard_library
-from future.utils import with_metaclass
 
 # External module imports
 from itertools import zip_longest
