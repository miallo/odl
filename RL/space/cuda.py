""" Module for spaces whose elements are in R^n

This is the default implementation of R^n where the
data is stored on a GPU.
"""

# Copyright 2014, 2015 Holger Kohr, Jonas Adler
#
# This file is part of RL.
#
# RL is free software: you can redistribute it and/or modify
# it under the terms of the GNU General Public License as published by
# the Free Software Foundation, either version 3 of the License, or
# (at your option) any later version.
#
# RL is distributed in the hope that it will be useful,
# but WITHOUT ANY WARRANTY; without even the implied warranty of
# MERCHANTABILITY or FITNESS FOR A PARTICULAR PURPOSE.  See the
# GNU General Public License for more details.
#
# You should have received a copy of the GNU General Public License
# along with RL.  If not, see <http://www.gnu.org/licenses/>.


# Imports for common Python 2/3 codebase
from __future__ import (unicode_literals, print_function, division,
                        absolute_import)
try:
    from builtins import str, super
except ImportError:  # Versions < 0.14 of python-future
    from future.builtins import str, super
from future import standard_library
standard_library.install_aliases()


from math import sqrt

# External module imports
import numpy as np

# RL imports
import RL.operator.function as fun
import RL.space.space as spaces
import RL.space.set as sets
import RLcpp.PyCuda
# from RL.utility.utility import errfmt


class CudaRN(spaces.HilbertSpace, spaces.Algebra):
    """The real space R^n, implemented in CUDA

    Requires the compiled RL extension RLcpp.

    Parameters
    ----------

    n : int
        The dimension of the space
    """

    def __init__(self, n):
        self._n = n
        self._field = sets.RealNumbers()
        self.impl = RLcpp.PyCuda.CudaRNImpl(n)

    def innerImpl(self, x, y):
        return self.impl.inner(x.impl, y.impl)

    def normImpl(self, x):  # Optimized separately from inner
        return sqrt(self.impl.normSq(x.impl))

    def linCombImpl(self, z, a, x, b, y):
        self.impl.linComb(z.impl, a, x.impl, b, y.impl)

    def multiplyImpl(self, x, y):
        self.impl.multiply(x.impl, y.impl)

    def zero(self):
        """ Returns a vector of zeros
        """
        return self.makeVector(self.impl.zero())

    def empty(self):
        """ Returns a vector of zeros (CUDA memory is always initialized)
        """
        return self.makeVector(self.impl.empty())

    @property
    def field(self):
        """ The underlying field of RN is the real numbers
        """
        return self._field

    @property
    def n(self):
        """ The number of dimensions of this space
        """
        return self._n

    def equals(self, other):
        """ Verifies that other is a RN instance of dimension `n`
        """
        return isinstance(other, CudaRN) and self._n == other._n

    def makeVector(self, *args, **kwargs):
        """ Creates an element in CudaRN

        Parameters
        ----------
        The method has two call patterns, the first is:

        *args : numpy.ndarray
                Array that will be copied to the GPU.
                Data is not modified or bound.
                The shape of the array must be (n,)

        **kwargs : None

        The second pattern is to create a new numpy array which will then
        be copied to the GPU. In this case

        *args : Options for numpy.array constructor
        **kwargs : Options for numpy.array constructor

        Returns
        -------
        CudaRN.Vector instance


        Examples
        --------

        >>> rn = CudaRN(3)
        >>> x = rn.makeVector(np.array([1, 2, 3]))
        >>> x
        CudaRNVector([ 1.  2.  3.])
        >>> y = rn.makeVector([1, 2, 3])
        >>> y
        CudaRNVector([ 1.  2.  3.])

        """

        if isinstance(args[0], RLcpp.PyCuda.CudaRNVectorImpl):
<<<<<<< HEAD
            return CudaRNVector(self, args[0])
        elif isinstance(args[0], np.ndarray): #Create from np array
            #Create result and assign (this could be optimized to one call)
=======
            return CudaRN.Vector(self, args[0])
        elif isinstance(args[0], np.ndarray):  # Create from np array
            # Create result and assign (this could be optimized to one call)
>>>>>>> 93442ce0
            result = self.empty()
            result[:] = args[0]
            return result
        else:
            return self.makeVector(np.array(*args, **kwargs))

    def __str__(self):
        return "CudaRN(" + str(self._n) + ")"

    def __repr__(self):
        return "CudaRN(" + str(self._n) + ")"

    # These should likely be moved somewhere else!
    @property
    def abs(self):
        return fun.LambdaFunction(
            lambda input, output: RLcpp.PyCuda.abs(input.impl, output.impl),
            (self, self))

    @property
    def sign(self):
        return fun.LambdaFunction(
            lambda input, output: RLcpp.PyCuda.sign(input.impl, output.impl),
            input=(self, self))

    @property
    def addScalar(self):
        return fun.LambdaFunction(
            lambda input, scalar,
            output: RLcpp.PyCuda.addScalar(input.impl, scalar, output.impl),
            input=(self, self.field, self))

    @property
    def maxVectorScalar(self):
        return fun.LambdaFunction(
            lambda input, scalar,
            output: RLcpp.PyCuda.maxVectorScalar(input.impl, scalar,
                                                 output.impl),
            input=(self, self.field, self))

    @property
    def maxVectorVector(self):
        return fun.LambdaFunction(
            lambda input1, input2,
            output: RLcpp.PyCuda.maxVectorVector(input1.impl, input2.impl,
                                                 output.impl),
            input=(self, self, self))

    @property
    def sum(self):
        return fun.LambdaFunction(
            lambda input, output: RLcpp.PyCuda.abs(input.impl),
            input=(self), returns=self.field)

class CudaRNVector(spaces.HilbertSpace.Vector, spaces.Algebra.Vector):
    """ A RN-vector represented in CUDA

    Parameters
    ----------

    space : CudaRN
            Instance of CudaRN this vector lives in
    values : RLcpp.PyCuda.CudaRNVectorImpl
                Underlying data-representation to be used by this vector
    """
    def __init__(self, space, impl):
        super().__init__(space)
        self.impl = impl

    def __str__(self):
        return str(self[:])

    def __repr__(self):
        return 'CudaRNVector(' + str(self[:]) + ')'

    def __len__(self):
        """ Get the dimension of the underlying space
        """
        return self.space.n

    def __getitem__(self, index):
        """ Access values of this vector.

        This will cause the values to be copied to CPU
        which is a slow operation.

        Parameters
        ----------

        index : int or slice
                The position(s) that should be accessed

        Returns
        -------
        If index is an `int`
        float, value at index

        If index is an `slice`
        numpy.ndarray instance with the values at the slice


        Examples
        --------

        >>> rn = CudaRN(3)
        >>> y = rn.makeVector([1, 2, 3])
        >>> y[0]
        1.0
        >>> y[1:2]
        array([ 2.])

        """
        if isinstance(index, slice):
            return self.impl.getSlice(index)
        else:
            return self.impl.__getitem__(index)

    def __setitem__(self, index, value):
        """ Set values of this vector

        This will cause the values to be copied to CPU
        which is a slow operation.

        Parameters
        ----------

        index : int or slice
                The position(s) that should be set
        value : Real or Array-Like
                The values that should be assigned.
                If index is an integer, value should be a Number convertible to float.
                If index is a slice, value should be an Array-Like of the same
                size as the slice.

        Returns
        -------
        None


        Examples
        --------

<<<<<<< HEAD
        >>> rn = CudaRN(3)
        >>> y = rn.makeVector([1, 2, 3])
        >>> y[0] = 5
        >>> y
        CudaRNVector([ 5.  2.  3.])
        >>> y[1:3] = [7, 8]
        >>> y
        CudaRNVector([ 5.  7.  8.])
        >>> y[:] = np.array([0, 0, 0])
        >>> y
        CudaRNVector([ 0.  0.  0.])

        """

        if isinstance(index, slice):
            # Convert value to the correct type
            if not isinstance(value, np.ndarray):
                value = np.array(value, dtype=np.float64)
=======
            """
            if isinstance(index, slice):
                return self.impl.getSlice(index)
            else:
                return self.impl.__getitem__(index)

        def __setitem__(self, index, value):
            """ Set values of this vector

            This will cause the values to be copied to CPU
            which is a slow operation.

            Parameters
            ----------

            index : int or slice
                    The position(s) that should be set
            value : Real or Array-Like
                    The values that should be assigned.
                    If index is an integer, value should be a Number
                    convertible to float.
                    If index is a slice, value should be an Array-Like
                    of the same size as the slice.

            Returns
            -------
            None


            Examples
            --------

            >>> rn = CudaRN(3)
            >>> y = rn.makeVector([1, 2, 3])
            >>> y[0] = 5
            >>> y
            [5.0, 2.0, 3.0]
            >>> y[1:2] = [7, 8]
            >>> y
            [5.0, 7.0, 8.0]
            >>> y[:] = numpy.array([0, 0, 0])
            >>> y
            [0.0, 0.0, 0.0]

            """

            if isinstance(index, slice):
                # Convert value to the correct type
                if not isinstance(value, np.ndarray):
                    value = np.array(value, dtype=np.float64)
                else:
                    # Cast to float if required (copy=False makes this a no-op
                    # if no cast is needed)
                    value = value.astype(np.float64, copy=False)

                # The impl checks that sizes match.
                self.impl.setSlice(index, value)
>>>>>>> 93442ce0
            else:
                #Cast to float if required (copy=False makes this a no-op if no cast is needed)
                value = value.astype(np.float64, copy=False)

            self.impl.setSlice(index, value) #The impl checks that sizes match.
        else:
            self.impl.__setitem__(index, value)

<<<<<<< HEAD
    #End CudaRN.Vector
#End CudaRN

if __name__ == '__main__':
    import doctest
    doctest.testmod()
=======
    # End CudaRN.Vector
# End CudaRN
>>>>>>> 93442ce0
<|MERGE_RESOLUTION|>--- conflicted
+++ resolved
@@ -141,15 +141,9 @@
         """
 
         if isinstance(args[0], RLcpp.PyCuda.CudaRNVectorImpl):
-<<<<<<< HEAD
             return CudaRNVector(self, args[0])
-        elif isinstance(args[0], np.ndarray): #Create from np array
-            #Create result and assign (this could be optimized to one call)
-=======
-            return CudaRN.Vector(self, args[0])
         elif isinstance(args[0], np.ndarray):  # Create from np array
             # Create result and assign (this could be optimized to one call)
->>>>>>> 93442ce0
             result = self.empty()
             result[:] = args[0]
             return result
@@ -292,7 +286,7 @@
         Examples
         --------
 
-<<<<<<< HEAD
+
         >>> rn = CudaRN(3)
         >>> y = rn.makeVector([1, 2, 3])
         >>> y[0] = 5
@@ -311,81 +305,14 @@
             # Convert value to the correct type
             if not isinstance(value, np.ndarray):
                 value = np.array(value, dtype=np.float64)
-=======
-            """
-            if isinstance(index, slice):
-                return self.impl.getSlice(index)
-            else:
-                return self.impl.__getitem__(index)
-
-        def __setitem__(self, index, value):
-            """ Set values of this vector
-
-            This will cause the values to be copied to CPU
-            which is a slow operation.
-
-            Parameters
-            ----------
-
-            index : int or slice
-                    The position(s) that should be set
-            value : Real or Array-Like
-                    The values that should be assigned.
-                    If index is an integer, value should be a Number
-                    convertible to float.
-                    If index is a slice, value should be an Array-Like
-                    of the same size as the slice.
-
-            Returns
-            -------
-            None
-
-
-            Examples
-            --------
-
-            >>> rn = CudaRN(3)
-            >>> y = rn.makeVector([1, 2, 3])
-            >>> y[0] = 5
-            >>> y
-            [5.0, 2.0, 3.0]
-            >>> y[1:2] = [7, 8]
-            >>> y
-            [5.0, 7.0, 8.0]
-            >>> y[:] = numpy.array([0, 0, 0])
-            >>> y
-            [0.0, 0.0, 0.0]
-
-            """
-
-            if isinstance(index, slice):
-                # Convert value to the correct type
-                if not isinstance(value, np.ndarray):
-                    value = np.array(value, dtype=np.float64)
-                else:
-                    # Cast to float if required (copy=False makes this a no-op
-                    # if no cast is needed)
-                    value = value.astype(np.float64, copy=False)
-
-                # The impl checks that sizes match.
-                self.impl.setSlice(index, value)
->>>>>>> 93442ce0
-            else:
-                #Cast to float if required (copy=False makes this a no-op if no cast is needed)
-                value = value.astype(np.float64, copy=False)
-
-            self.impl.setSlice(index, value) #The impl checks that sizes match.
+            
+            value = value.astype(np.float64, copy=False)
+
+            self.impl.setSlice(index, value)
         else:
             self.impl.__setitem__(index, value)
 
-<<<<<<< HEAD
-    #End CudaRN.Vector
-#End CudaRN
 
 if __name__ == '__main__':
     import doctest
-    doctest.testmod()
-=======
-    # End CudaRN.Vector
-# End CudaRN
->>>>>>> 93442ce0
+    doctest.testmod()