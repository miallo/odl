--- conflicted
+++ resolved
@@ -42,108 +42,28 @@
 standard_library.install_aliases()
 
 
-<<<<<<< HEAD
-def uniform_discretization(parent, rnimpl):
-    """ Creates an UniformDiscretization of space parent using 'rnimpl'
-    as the underlying representation.
-    """
-
-    rn_type = type(rnimpl)
-    rn_vector_type = rn_type.Vector
-
-    class UniformDiscretization(rn_type):
-        """ Uniform discretization of an interval
-            Represents vectors by Rn elements
-            Uses trapezoid method for integration
-        """
-
-        def __init__(self, parent, rn):
-            if not isinstance(parent.domain, sets.Interval):
-                raise NotImplementedError("Can only discretize intervals")
-
-            if not isinstance(rn, space.HilbertSpace):
-                raise NotImplementedError("'rn' has to be a Hilbert space")
-
-            if not isinstance(rn, space.Algebra):
-                raise NotImplementedError("'rn' has to be an algebra")
-
-            self.parent = parent
-            self._rn = rn
-            self.scale = (self.parent.domain.length / (self.dim - 1))
-
-        def _inner(self, x, y):
-            return self._rn._inner(x, y) * self.scale
-
-        def _norm(self, vector):
-            return self._rn._norm(vector) * sqrt(self.scale)
-
-        def __eq__(self, other):
-            return (isinstance(other, UniformDiscretization) and
-                    self.parent.equals(other.parent) and
-                    self._rn.equals(other._rn))
-
-        def element(self, data=None, **kwargs):
-            # TODO: 'data' is not a good name here
-            if isinstance(data, FunctionSpace.Vector):
-                tmp = np.array([data(point) for point in self.points()],
-                               **kwargs)
-                return self.element(tmp)
-            else:
-                return super().element(data, **kwargs)
-
-        def integrate(self, vector):
-            return float(self._rn.sum(vector) * self.scale)
-
-        def points(self):
-            return np.linspace(self.parent.domain.begin,
-                               self.parent.domain.end, self.dim)
-
-        def __getattr__(self, name):
-            return getattr(self._rn, name)
-
-        def __str__(self):
-            return "UniformDiscretization(" + str(self._rn) + ")"
-
-        def __repr__(self):
-            return ("UniformDiscretization(" + repr(self.parent) + "," +
-                    repr(self._rn) + ")")
-
-        class Vector(rn_vector_type):
-            pass
-
-    return UniformDiscretization(parent, rnimpl)
-
-
-def pixel_discretization(parent, rnimpl, cols, rows, order='C'):
-    """ Creates an pixel discretization of space parent using rn as the
-=======
 def uniform_discretization(parent, rnimpl, shape=None, order='C'):
     """ Creates an discretization of space parent using rn as the
->>>>>>> 00ee31c4
     underlying representation.
 
     order indicates the order data is stored in, 'C'-order is the default
     numpy order, also called row major.
     """
 
-<<<<<<< HEAD
     rn_type = type(rnimpl)
     rn_vector_type = rn_type.Vector
 
-    class PixelDiscretization(rn_type):
-=======
     if shape is None:
-        shape = (rnimpl.n,)
+        shape = (rnimpl.dim,)
 
-    class UniformDiscretization(RNType):
->>>>>>> 00ee31c4
+    class UniformDiscretization(rn_type):
         """ Uniform discretization of an square
             Represents vectors by R^n elements
             Uses sum method for integration
         """
 
         def __init__(self, parent, rn, shape, order):
-            if not isinstance(parent.domain, sets.IntervProd):
+            if not isinstance(parent.domain, sets.IntervalProd):
                 raise NotImplementedError('Can only discretize IntervProds')
 
             if not isinstance(rn, space.HilbertSpace):
@@ -152,17 +72,10 @@
             if not isinstance(rn, space.Algebra):
                 raise NotImplementedError("'rn' has to be an algebra")
 
-<<<<<<< HEAD
-            if not rn.dim == cols*rows:
-                raise NotImplementedError(errfmt('''
-                Dimensions do not match, expected {}x{} = {}, got {}
-                '''.format(cols, rows, cols*rows, rn.dim)))
-=======
-            if rn.n != np.prod(shape):
+            if rn.dim != np.prod(shape):
                 raise NotImplementedError(errfmt('''
                 Dimensions do not match, expected {}, got {}
-                '''.format(np.prod(rn.n), np.prod(shape))))
->>>>>>> 00ee31c4
+                '''.format(np.prod(rn.dim), np.prod(shape))))
 
             self.parent = parent
             self.shape = tuple(shape)
@@ -196,25 +109,14 @@
                 return self.element(tmp)
 
             elif isinstance(data, np.ndarray):
-<<<<<<< HEAD
-                if data.shape == (self.cols, self.rows):
-                    return self.element(data.flatten(self.order))
-                elif data.shape == (self.dim,):
-=======
-                if data.shape == (self.n,):
->>>>>>> 00ee31c4
+                if data.shape == (self.dim,):
                     return super().element(data)
                 elif data.shape == self.shape:
                     return self.element(data.flatten(self.order))
                 else:
                     raise ValueError(errfmt('''
                     Input numpy array is of shape {}, expected shape
-<<<<<<< HEAD
-                    {} or {}'''.format(data.shape, (self.dim,),
-                                       (self.cols, self.rows))))
-=======
-                    {} or {}'''.format(data.shape, (self.n,), self.shape)))
->>>>>>> 00ee31c4
+                    {} or {}'''.format(data.shape, (self.dim,), self.shape)))
             else:
                 return super().element(data, **kwargs)
 
@@ -246,17 +148,10 @@
                     'x '.join(str(d) for d in self.shape) + ')')
 
         def __repr__(self):
-<<<<<<< HEAD
-            return ("PixelDiscretization(" + repr(self.parent) + ", " +
-                    repr(self._rn) + ", " +
-                    str(self.cols) + ', ' +
-                    str(self.rows) + ")")
-=======
-            shapestr = ', ' + repr(self.shape) if self.shape != (self._rn.n,) else ''
+            shapestr = ', ' + repr(self.shape) if self.shape != (self._rn.dim,) else ''
             orderstr = ', ' + repr(self.order) if self.order != 'C' else ''
 
             return "uniform_discretization(" + repr(self.parent) + ", " + repr(self._rn) + shapestr + orderstr + ")"
->>>>>>> 00ee31c4
 
         class Vector(rn_vector_type):
             pass
